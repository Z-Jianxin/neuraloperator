import time
from ..uno import UNO
import torch
import pytest


@pytest.mark.parametrize(
    "input_shape", [(32, 3, 64, 55), (32, 3, 100, 105), (32, 3, 133, 95)]
)
def test_UNO(input_shape):
<<<<<<< HEAD
    horizontal_skips_map ={4:0,3:1}
    model = UNO(3,3,5,uno_out_channels = [32,64,64,64,32], uno_n_modes= [[5,5],[5,5],[5,5],[5,5],[5,5]], uno_scalings=  [[1.0,1.0],[0.5,0.25],[1,1],[1,1],[2,4]],\
                 horizontal_skips_map = horizontal_skips_map, n_layers = 5, domain_padding = 0.2, output_scaling_factor = 1)
=======
    horizontal_skips_map = {4: 0, 3: 1}
    model = UNO(
        3,  # in_channels
        3,  # out_channels
        5,  # hidden_channels
        uno_out_channels=[32, 64, 64, 64, 32],
        uno_n_modes=[[5, 5], [5, 5], [5, 5], [5, 5], [5, 5]],
        uno_scalings=[[1.0, 1.0], [0.5, 0.5], [1, 1], [1, 1], [2, 2]],
        horizontal_skips_map=horizontal_skips_map,
        n_layers=5,
        domain_padding=0.2,
        output_scaling_factor=1,
    )
>>>>>>> 8b41d9f6

    t1 = time.time()
    in_data = torch.randn(input_shape)
    out = model(in_data)
    t = time.time() - t1
    print(f"Output of size {out.shape} in {t}.")
    for i in range(len(out.shape)):
        assert in_data.shape[i] == out.shape[i]
    loss = out.sum()
    t1 = time.time()
    loss.backward()
    t = time.time() - t1
    print(f"Gradient Calculated in {t}.")
    n_unused_params = 0

    for name, param in model.named_parameters():
        if param.grad is None:
            n_unused_params += 1

    model = UNO(
        3,
        3,
        5,
        uno_out_channels=[32, 64, 64, 64, 32],
        uno_n_modes=[[5, 5], [5, 5], [5, 5], [5, 5], [5, 5]],
        uno_scalings=[[1.0, 1.0], [0.5, 0.5], [1, 1], [1, 1], [2, 2]],
        horizontal_skips_map=None,
        n_layers=5,
        domain_padding=0.2,
        output_scaling_factor=1,
    )

    t1 = time.time()
    in_data = torch.randn(input_shape)
    out = model(in_data)
    t = time.time() - t1
    print(f"Output of size {out.shape} in {t}.")

    loss = out.sum()
    t1 = time.time()
    loss.backward()
    t = time.time() - t1
    print(f"Gradient Calculated in {t}.")
    n_unused_params = 0

    for name, param in model.named_parameters():
        if param.grad is None:
            n_unused_params += 1

    assert n_unused_params == 0, f"{n_unused_params} parameters were unused!"<|MERGE_RESOLUTION|>--- conflicted
+++ resolved
@@ -8,25 +8,9 @@
     "input_shape", [(32, 3, 64, 55), (32, 3, 100, 105), (32, 3, 133, 95)]
 )
 def test_UNO(input_shape):
-<<<<<<< HEAD
     horizontal_skips_map ={4:0,3:1}
     model = UNO(3,3,5,uno_out_channels = [32,64,64,64,32], uno_n_modes= [[5,5],[5,5],[5,5],[5,5],[5,5]], uno_scalings=  [[1.0,1.0],[0.5,0.25],[1,1],[1,1],[2,4]],\
                  horizontal_skips_map = horizontal_skips_map, n_layers = 5, domain_padding = 0.2, output_scaling_factor = 1)
-=======
-    horizontal_skips_map = {4: 0, 3: 1}
-    model = UNO(
-        3,  # in_channels
-        3,  # out_channels
-        5,  # hidden_channels
-        uno_out_channels=[32, 64, 64, 64, 32],
-        uno_n_modes=[[5, 5], [5, 5], [5, 5], [5, 5], [5, 5]],
-        uno_scalings=[[1.0, 1.0], [0.5, 0.5], [1, 1], [1, 1], [2, 2]],
-        horizontal_skips_map=horizontal_skips_map,
-        n_layers=5,
-        domain_padding=0.2,
-        output_scaling_factor=1,
-    )
->>>>>>> 8b41d9f6
 
     t1 = time.time()
     in_data = torch.randn(input_shape)
